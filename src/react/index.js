import { ReactComponentAnalyzer } from './componentAnalyzer.js';
import { ReactComponentComparator } from './componentComparator.js';
<<<<<<< HEAD
import { ReactHooksAnalyzer } from './hooks/hooksAnalyzer.js';
import { ReactHooksComparator } from './hooks/hooksComparator.js';
=======
import { ReactStyleAnalyzer } from './styles/styleAnalyzer.js';
import { ReactStyleComparator } from './styles/styleComparator.js';
>>>>>>> 60b30623

export class ReactDuplicateDetector {
  constructor(options = {}) {
    this.analyzer = new ReactComponentAnalyzer(options);
    this.comparator = new ReactComponentComparator(options);
<<<<<<< HEAD
    this.hooksAnalyzer = new ReactHooksAnalyzer(options);
    this.hooksComparator = new ReactHooksComparator(options);
=======
    this.styleAnalyzer = new ReactStyleAnalyzer(options);
    this.styleComparator = new ReactStyleComparator(options);
>>>>>>> 60b30623
  }

  async detectDuplicates(components) {
    const analyzedComponents = await Promise.all(
      components.map(async ({ node, file }) => ({
        file,
        component: await this.analyzer.analyzeComponent(node, file),
<<<<<<< HEAD
        hooks: this.hooksAnalyzer.analyzeHooks(node)
=======
        styles: this.styleAnalyzer.analyzeStyles(node)
>>>>>>> 60b30623
      }))
    );

    const duplicates = [];
    for (let i = 0; i < analyzedComponents.length; i++) {
      for (let j = i + 1; j < analyzedComponents.length; j++) {
        const comp1 = analyzedComponents[i];
        const comp2 = analyzedComponents[j];

        if (comp1.component && comp2.component) {
          const componentSimilarity = this.comparator.compareComponents(
            comp1.component,
            comp2.component
          );

<<<<<<< HEAD
          const hooksSimilarity = this.hooksComparator.compareHooks(
            comp1.hooks,
            comp2.hooks
          );

          // Weight component structure more heavily than hooks
          const similarity = (componentSimilarity * 0.7) + (hooksSimilarity * 0.3);
=======
          const styleSimilarity = this.styleComparator.compareStyles(
            comp1.styles,
            comp2.styles
          );

          // Weight component structure more heavily than styles
          const similarity = (componentSimilarity * 0.7) + (styleSimilarity * 0.3);
>>>>>>> 60b30623

          if (similarity >= 0.8) {
            duplicates.push({
              similarity,
              files: [comp1.file, comp2.file],
              details: {
                props: this.comparator.compareProps(comp1.component.props, comp2.component.props),
                jsx: this.comparator.compareJSX(comp1.component.jsx, comp2.component.jsx),
<<<<<<< HEAD
                hooks: hooksSimilarity
=======
                styles: styleSimilarity
>>>>>>> 60b30623
              }
            });
          }
        }
      }
    }

    return duplicates;
  }
}<|MERGE_RESOLUTION|>--- conflicted
+++ resolved
@@ -1,24 +1,18 @@
 import { ReactComponentAnalyzer } from './componentAnalyzer.js';
 import { ReactComponentComparator } from './componentComparator.js';
-<<<<<<< HEAD
 import { ReactHooksAnalyzer } from './hooks/hooksAnalyzer.js';
 import { ReactHooksComparator } from './hooks/hooksComparator.js';
-=======
 import { ReactStyleAnalyzer } from './styles/styleAnalyzer.js';
 import { ReactStyleComparator } from './styles/styleComparator.js';
->>>>>>> 60b30623
 
 export class ReactDuplicateDetector {
   constructor(options = {}) {
     this.analyzer = new ReactComponentAnalyzer(options);
     this.comparator = new ReactComponentComparator(options);
-<<<<<<< HEAD
     this.hooksAnalyzer = new ReactHooksAnalyzer(options);
     this.hooksComparator = new ReactHooksComparator(options);
-=======
     this.styleAnalyzer = new ReactStyleAnalyzer(options);
     this.styleComparator = new ReactStyleComparator(options);
->>>>>>> 60b30623
   }
 
   async detectDuplicates(components) {
@@ -26,11 +20,8 @@
       components.map(async ({ node, file }) => ({
         file,
         component: await this.analyzer.analyzeComponent(node, file),
-<<<<<<< HEAD
-        hooks: this.hooksAnalyzer.analyzeHooks(node)
-=======
+        hooks: this.hooksAnalyzer.analyzeHooks(node),
         styles: this.styleAnalyzer.analyzeStyles(node)
->>>>>>> 60b30623
       }))
     );
 
@@ -46,24 +37,18 @@
             comp2.component
           );
 
-<<<<<<< HEAD
           const hooksSimilarity = this.hooksComparator.compareHooks(
             comp1.hooks,
             comp2.hooks
           );
 
-          // Weight component structure more heavily than hooks
-          const similarity = (componentSimilarity * 0.7) + (hooksSimilarity * 0.3);
-=======
           const styleSimilarity = this.styleComparator.compareStyles(
             comp1.styles,
             comp2.styles
           );
 
-          // Weight component structure more heavily than styles
-          const similarity = (componentSimilarity * 0.7) + (styleSimilarity * 0.3);
->>>>>>> 60b30623
-
+          // Weight component structure more heavily than hooks and styles
+          const similarity = (componentSimilarity * 0.6) + (hooksSimilarity * 0.2) + (styleSimilarity * 0.2);
           if (similarity >= 0.8) {
             duplicates.push({
               similarity,
@@ -71,11 +56,8 @@
               details: {
                 props: this.comparator.compareProps(comp1.component.props, comp2.component.props),
                 jsx: this.comparator.compareJSX(comp1.component.jsx, comp2.component.jsx),
-<<<<<<< HEAD
-                hooks: hooksSimilarity
-=======
+                hooks: hooksSimilarity,
                 styles: styleSimilarity
->>>>>>> 60b30623
               }
             });
           }
